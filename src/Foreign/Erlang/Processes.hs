--- conflicted
+++ resolved
@@ -62,7 +62,7 @@
 genRef nodename id = ErlNewRef (ErlAtom nodename) 1 . toNetwork 4 . fromIntegral $ id
 
 -- | Instantiate a Haskell node.  This initializes the FFI.
-<<<<<<< HEAD
+-- Node name should be a \'long name\' e.g. @\"haskell\@localhost\"@.
 createSelf :: String -> Int -> IO Self
 createSelf nodename port = do
   inbox <- newEmptyMVar
@@ -76,17 +76,6 @@
   epmd <- epmdRegister nodename port
   loop 1 [] [] []
   hClose epmd
-=======
--- Node name should be a \'long name\' e.g. @\"haskell\@localhost\"@.
-createSelf          :: String -> IO Self
-createSelf nodename = do
-    inbox <- newEmptyMVar
-    forkIO $ self nodename inbox
-    return . Self $ putMVar inbox
-
-self                :: String -> MVar ErlMessage -> IO ()
-self nodename inbox = loop 1 [] []
->>>>>>> a57397fc
   where
     loop id mboxes regnames nodes = do
         msg <- takeMVar inbox
